#include <algorithm>
#include <fstream>
#include <functional>
<<<<<<< HEAD
=======
#include <iostream>
#include <unordered_map>
>>>>>>> fe5375f1

#include <boost/asio.hpp>

#include "config.h"
#include "utility.h"

#define CA_DIR "credentials"
#define PRIVATE_KEY_FILE CA_DIR "/cakey.pem"
#define CERTIFICATE_FILE CA_DIR "/cacert.pem"

#define APPS_JSON_PATH SUNSHINE_ASSETS_DIR "/" APPS_JSON
namespace config {
using namespace std::literals;

namespace nv {
enum preset_e : int {
  _default = 0,
  slow,
  medium,
  fast,
  hp,
  hq,
  bd,
  ll_default,
  llhq,
  llhp,
  lossless_default, // lossless presets must be the last ones
  lossless_hp,
};

enum rc_e : int {
  constqp   = 0x0,  /**< Constant QP mode */
  vbr       = 0x1,  /**< Variable bitrate mode */
  cbr       = 0x2,  /**< Constant bitrate mode */
  cbr_ld_hq = 0x8,  /**< low-delay CBR, high quality */
  cbr_hq    = 0x10, /**< CBR, high quality (slower) */
  vbr_hq    = 0x20  /**< VBR, high quality (slower) */
};

enum coder_e : int {
  _auto = 0,
  cabac,
  cavlc
};

std::optional<preset_e> preset_from_view(const std::string_view &preset) {
#define _CONVERT_(x) \
  if(preset == #x##sv) return x
  _CONVERT_(slow);
  _CONVERT_(medium);
  _CONVERT_(fast);
  _CONVERT_(hp);
  _CONVERT_(bd);
  _CONVERT_(ll_default);
  _CONVERT_(llhq);
  _CONVERT_(llhp);
  _CONVERT_(lossless_default);
  _CONVERT_(lossless_hp);
  if(preset == "default"sv) return _default;
#undef _CONVERT_
  return std::nullopt;
}

std::optional<rc_e> rc_from_view(const std::string_view &rc) {
#define _CONVERT_(x) \
  if(rc == #x##sv) return x
  _CONVERT_(constqp);
  _CONVERT_(vbr);
  _CONVERT_(cbr);
  _CONVERT_(cbr_hq);
  _CONVERT_(vbr_hq);
  _CONVERT_(cbr_ld_hq);
#undef _CONVERT_
  return std::nullopt;
}

int coder_from_view(const std::string_view &coder) {
  if(coder == "auto"sv) return _auto;
  if(coder == "cabac"sv || coder == "ac"sv) return cabac;
  if(coder == "cavlc"sv || coder == "vlc"sv) return cavlc;

  return -1;
}
} // namespace nv

namespace amd {
enum quality_e : int {
  _default = 0,
  speed,
  balanced,
  //quality2,
};

enum rc_e : int {
  constqp,     /**< Constant QP mode */
  vbr_latency, /**< Latency Constrained Variable Bitrate */
  vbr_peak,    /**< Peak Contrained Variable Bitrate */
  cbr,         /**< Constant bitrate mode */
};

enum coder_e : int {
  _auto = 0,
  cabac,
  cavlc
};

std::optional<quality_e> quality_from_view(const std::string_view &quality) {
#define _CONVERT_(x) \
  if(quality == #x##sv) return x
  _CONVERT_(speed);
  _CONVERT_(balanced);
  //_CONVERT_(quality2);
  if(quality == "default"sv) return _default;
#undef _CONVERT_
  return std::nullopt;
}

std::optional<rc_e> rc_from_view(const std::string_view &rc) {
#define _CONVERT_(x) \
  if(rc == #x##sv) return x
  _CONVERT_(constqp);
  _CONVERT_(vbr_latency);
  _CONVERT_(vbr_peak);
  _CONVERT_(cbr);
#undef _CONVERT_
  return std::nullopt;
}

int coder_from_view(const std::string_view &coder) {
  if(coder == "auto"sv) return _auto;
  if(coder == "cabac"sv || coder == "ac"sv) return cabac;
  if(coder == "cavlc"sv || coder == "vlc"sv) return cavlc;

  return -1;
}
} // namespace amd

video_t video {
  0,  // crf
  28, // qp

  0, // hevc_mode

  1, // min_threads
  {
    "superfast"s,   // preset
    "zerolatency"s, // tune
  },                // software

  {
    nv::llhq,
    std::nullopt,
    -1 }, // nv

  {
    amd::balanced,
    std::nullopt,
    -1 }, // amd

  {}, // encoder
  {}, // adapter_name
  {}, // output_name
};

audio_t audio {};

stream_t stream {
  2s, // ping_timeout

  APPS_JSON_PATH,

  10, // fecPercentage
  1   // channels
};

nvhttp_t nvhttp {
  "lan", // origin_pin
  PRIVATE_KEY_FILE,
  CERTIFICATE_FILE,

  boost::asio::ip::host_name(), // sunshine_name,
  "sunshine_state.json"s,       // file_state
  {},                           // external_ip
  {
    "352x240"s,
    "480x360"s,
    "858x480"s,
    "1280x720"s,
    "1920x1080"s,
    "2560x1080"s,
    "3440x1440"s
    "1920x1200"s,
    "3860x2160"s,
    "3840x1600"s,
  }, // supported resolutions

  { 10, 30, 60, 90, 120 }, // supported fps
};

input_t input {
  2s,                                        // back_button_timeout
  500ms,                                     // key_repeat_delay
  std::chrono::duration<double> { 1 / 24.9 } // key_repeat_period
};

sunshine_t sunshine {
  2, // min_log_level
  0  // flags
};

bool endline(char ch) {
  return ch == '\r' || ch == '\n';
}

bool space_tab(char ch) {
  return ch == ' ' || ch == '\t';
}

bool whitespace(char ch) {
  return space_tab(ch) || endline(ch);
}

std::string to_string(const char *begin, const char *end) {
  std::string result;

  KITTY_WHILE_LOOP(auto pos = begin, pos != end, {
    auto comment = std::find(pos, end, '#');
    auto endl    = std::find_if(comment, end, endline);

    result.append(pos, comment);

    pos = endl;
  })

  return result;
}

template<class It>
It skip_list(It skipper, It end) {
  int stack = 1;
  while(skipper != end && stack) {
    if(*skipper == '[') {
      ++stack;
    }
    if(*skipper == ']') {
      --stack;
    }

    ++skipper;
  }

  return skipper;
}

std::pair<
  std::string_view::const_iterator,
  std::optional<std::pair<std::string, std::string>>>
parse_option(std::string_view::const_iterator begin, std::string_view::const_iterator end) {
  begin     = std::find_if_not(begin, end, whitespace);
  auto endl = std::find_if(begin, end, endline);
  auto endc = std::find(begin, endl, '#');
  endc      = std::find_if(std::make_reverse_iterator(endc), std::make_reverse_iterator(begin), std::not_fn(whitespace)).base();

  auto eq = std::find(begin, endc, '=');
  if(eq == endc || eq == begin) {
    return std::make_pair(endl, std::nullopt);
  }

  auto end_name  = std::find_if_not(std::make_reverse_iterator(eq), std::make_reverse_iterator(begin), space_tab).base();
  auto begin_val = std::find_if_not(eq + 1, endc, space_tab);

  if(begin_val == endl) {
    return std::make_pair(endl, std::nullopt);
  }

  // Lists might contain newlines
  if(*begin_val == '[') {
    endl = skip_list(begin_val + 1, end);
    if(endl == end) {
      std::cout << "Warning: Config option ["sv << to_string(begin, end_name) << "] Missing ']'"sv;

      return std::make_pair(endl, std::nullopt);
    }
  }

  return std::make_pair(
    endl,
    std::make_pair(to_string(begin, end_name), to_string(begin_val, endl)));
}

std::unordered_map<std::string, std::string> parse_config(std::string_view file_content) {
  std::unordered_map<std::string, std::string> vars;

  auto pos = std::begin(file_content);
  auto end = std::end(file_content);

  while(pos < end) {
    // auto newline = std::find_if(pos, end, [](auto ch) { return ch == '\n' || ch == '\r'; });
    TUPLE_2D(endl, var, parse_option(pos, end));

    pos = endl;
    if(pos != end) {
      pos += (*pos == '\r') ? 2 : 1;
    }

    if(!var) {
      continue;
    }

    vars.emplace(std::move(*var));
  }

  return vars;
}

void string_f(std::unordered_map<std::string, std::string> &vars, const std::string &name, std::string &input) {
  auto it = vars.find(name);
  if(it == std::end(vars)) {
    return;
  }

  input = std::move(it->second);

  vars.erase(it);
}

void string_restricted_f(std::unordered_map<std::string, std::string> &vars, const std::string &name, std::string &input, const std::vector<std::string_view> &allowed_vals) {
  std::string temp;
  string_f(vars, name, temp);

  for(auto &allowed_val : allowed_vals) {
    if(temp == allowed_val) {
      input = std::move(temp);
      return;
    }
  }
}

void int_f(std::unordered_map<std::string, std::string> &vars, const std::string &name, int &input) {
  auto it = vars.find(name);

  if(it == std::end(vars)) {
    return;
  }

  auto &val = it->second;
  input     = util::from_chars(&val[0], &val[0] + val.size());

  vars.erase(it);
}

void int_f(std::unordered_map<std::string, std::string> &vars, const std::string &name, std::optional<int> &input) {
  auto it = vars.find(name);

  if(it == std::end(vars)) {
    return;
  }

  auto &val = it->second;
  input     = util::from_chars(&val[0], &val[0] + val.size());

  vars.erase(it);
}

template<class F>
void int_f(std::unordered_map<std::string, std::string> &vars, const std::string &name, int &input, F &&f) {
  std::string tmp;
  string_f(vars, name, tmp);
  if(!tmp.empty()) {
    input = f(tmp);
  }
}

template<class F>
void int_f(std::unordered_map<std::string, std::string> &vars, const std::string &name, std::optional<int> &input, F &&f) {
  std::string tmp;
  string_f(vars, name, tmp);
  if(!tmp.empty()) {
    input = f(tmp);
  }
}

void int_between_f(std::unordered_map<std::string, std::string> &vars, const std::string &name, int &input, const std::pair<int, int> &range) {
  int temp = input;

  int_f(vars, name, temp);

  TUPLE_2D_REF(lower, upper, range);
  if(temp >= lower && temp <= upper) {
    input = temp;
  }
}

bool to_bool(std::string &boolean) {
  std::for_each(std::begin(boolean), std::end(boolean), [](char ch) { return (char)std::tolower(ch); });

  return boolean == "true"sv ||
         boolean == "yes"sv ||
         boolean == "enable"sv ||
         (std::find(std::begin(boolean), std::end(boolean), '1') != std::end(boolean));
}
void bool_f(std::unordered_map<std::string, std::string> &vars, const std::string &name, int &input) {
  std::string tmp;
  string_f(vars, name, tmp);

  if(tmp.empty()) {
    return;
  }

  input = to_bool(tmp) ? 1 : 0;
}

void double_f(std::unordered_map<std::string, std::string> &vars, const std::string &name, double &input) {
  std::string tmp;
  string_f(vars, name, tmp);

  if(tmp.empty()) {
    return;
  }

  char *c_str_p;
  auto val = std::strtod(tmp.c_str(), &c_str_p);

  if(c_str_p == tmp.c_str()) {
    return;
  }

  input = val;
}

void double_between_f(std::unordered_map<std::string, std::string> &vars, const std::string &name, double &input, const std::pair<double, double> &range) {
  double temp = input;

  double_f(vars, name, temp);

  TUPLE_2D_REF(lower, upper, range);
  if(temp >= lower && temp <= upper) {
    input = temp;
  }
}

void list_string_f(std::unordered_map<std::string, std::string> &vars, const std::string &name, std::vector<std::string> &input) {
  std::string string;
  string_f(vars, name, string);

  if(string.empty()) {
    return;
  }

  input.clear();

  auto begin = std::cbegin(string);
  if(*begin == '[') {
    ++begin;
  }

  begin = std::find_if_not(begin, std::cend(string), whitespace);
  if(begin == std::cend(string)) {
    return;
  }

  auto pos = begin;
  while(pos < std::cend(string)) {
    if(*pos == '[') {
      pos = skip_list(pos + 1, std::cend(string)) + 1;
    }
    else if(*pos == ']') {
      break;
    }
    else if(*pos == ',') {
      input.emplace_back(begin, pos);
      pos = begin = std::find_if_not(pos + 1, std::cend(string), whitespace);
    }
    else {
      ++pos;
    }
  }

  if(pos != begin) {
    input.emplace_back(begin, pos);
  }
}

void list_int_f(std::unordered_map<std::string, std::string> &vars, const std::string &name, std::vector<int> &input) {
  std::vector<std::string> list;
  list_string_f(vars, name, list);

  for(auto &el : list) {
    input.emplace_back(util::from_view(el));
  }
}

void print_help(const char *name) {
  std::cout
    << "Usage: "sv << name << " [options] [/path/to/configuration_file]"sv << std::endl
    << "    Any configurable option can be overwritten with: \"name=value\""sv << std::endl
    << std::endl
    << "    --help | print help"sv << std::endl
    << std::endl
    << "    flags"sv << std::endl
    << "        -0 | Read PIN from stdin"sv << std::endl
    << "        -1 | Do not load previously saved state and do retain any state after shutdown"sv << std::endl
    << "           | Effectively starting as if for the first time without overwriting any pairings with your devices"sv;
}

int apply_flags(const char *line) {
  int ret = 0;
  while(*line != '\0') {
    switch(*line) {
    case '0':
      config::sunshine.flags[config::flag::PIN_STDIN].flip();
      break;
    case '1':
      config::sunshine.flags[config::flag::FRESH_STATE].flip();
      break;
    case 'p':
      config::sunshine.flags[config::flag::CONST_PIN].flip();
      break;
    default:
      std::cout << "Warning: Unrecognized flag: ["sv << *line << ']' << std::endl;
      ret = -1;
    }

    ++line;
  }

  return ret;
}

void apply_config(std::unordered_map<std::string, std::string> &&vars) {
  for(auto &[name, val] : vars) {
    std::cout << "["sv << name << "] -- ["sv << val << ']' << std::endl;
  }

  int_f(vars, "crf", video.crf);
  int_f(vars, "qp", video.qp);
  int_f(vars, "min_threads", video.min_threads);
  int_between_f(vars, "hevc_mode", video.hevc_mode, { 0, 3 });
  string_f(vars, "sw_preset", video.sw.preset);
  string_f(vars, "sw_tune", video.sw.tune);
  int_f(vars, "nv_preset", video.nv.preset, nv::preset_from_view);
  int_f(vars, "nv_rc", video.nv.rc, nv::rc_from_view);
  int_f(vars, "nv_coder", video.nv.coder, nv::coder_from_view);

  int_f(vars, "amd_quality", video.amd.quality, amd::quality_from_view);
  int_f(vars, "amd_rc", video.amd.rc, amd::rc_from_view);
  int_f(vars, "amd_coder", video.amd.coder, amd::coder_from_view);

  string_f(vars, "encoder", video.encoder);
  string_f(vars, "adapter_name", video.adapter_name);
  string_f(vars, "output_name", video.output_name);

  string_f(vars, "pkey", nvhttp.pkey);
  string_f(vars, "cert", nvhttp.cert);
  string_f(vars, "sunshine_name", nvhttp.sunshine_name);
  string_f(vars, "file_state", nvhttp.file_state);
  string_f(vars, "external_ip", nvhttp.external_ip);
  list_string_f(vars, "resolutions"s, nvhttp.resolutions);
  list_int_f(vars, "fps"s, nvhttp.fps);

  string_f(vars, "audio_sink", audio.sink);
  string_f(vars, "virtual_sink", audio.virtual_sink);

  string_restricted_f(vars, "origin_pin_allowed", nvhttp.origin_pin_allowed, { "pc"sv, "lan"sv, "wan"sv });

  int to = -1;
  int_between_f(vars, "ping_timeout", to, { -1, std::numeric_limits<int>::max() });
  if(to != -1) {
    stream.ping_timeout = std::chrono::milliseconds(to);
  }

  int_between_f(vars, "channels", stream.channels, { 1, std::numeric_limits<int>::max() });

  string_f(vars, "file_apps", stream.file_apps);
  int_between_f(vars, "fec_percentage", stream.fec_percentage, { 1, 100 });

  to = std::numeric_limits<int>::min();
  int_f(vars, "back_button_timeout", to);

  if(to > std::numeric_limits<int>::min()) {
    input.back_button_timeout = std::chrono::milliseconds { to };
  }

  double repeat_frequency { 0 };
  double_between_f(vars, "key_repeat_frequency", repeat_frequency, { 0, std::numeric_limits<double>::max() });

  if(repeat_frequency > 0) {
    config::input.key_repeat_period = std::chrono::duration<double> { 1 / repeat_frequency };
  }

  to = -1;
  int_f(vars, "key_repeat_delay", to);
  if(to >= 0) {
    input.key_repeat_delay = std::chrono::milliseconds { to };
  }

  std::string log_level_string;
  string_restricted_f(vars, "min_log_level", log_level_string, { "verbose"sv, "debug"sv, "info"sv, "warning"sv, "error"sv, "fatal"sv, "none"sv });

  if(!log_level_string.empty()) {
    if(log_level_string == "verbose"sv) {
      sunshine.min_log_level = 0;
    }
    else if(log_level_string == "debug"sv) {
      sunshine.min_log_level = 1;
    }
    else if(log_level_string == "info"sv) {
      sunshine.min_log_level = 2;
    }
    else if(log_level_string == "warning"sv) {
      sunshine.min_log_level = 3;
    }
    else if(log_level_string == "error"sv) {
      sunshine.min_log_level = 4;
    }
    else if(log_level_string == "fatal"sv) {
      sunshine.min_log_level = 5;
    }
    else if(log_level_string == "none"sv) {
      sunshine.min_log_level = 6;
    }
  }

  auto it = vars.find("flags"s);
  if(it != std::end(vars)) {
    apply_flags(it->second.c_str());

    vars.erase(it);
  }

  if(sunshine.min_log_level <= 3) {
    for(auto &[var, _] : vars) {
      std::cout << "Warning: Unrecognized configurable option ["sv << var << ']' << std::endl;
    }
  }
}

int parse(int argc, char *argv[]) {
  const char *config_file = SUNSHINE_ASSETS_DIR "/sunshine.conf";

  std::unordered_map<std::string, std::string> cmd_vars;

  for(auto x = argc - 1; x > 0; --x) {
    auto line = argv[x];

    if(line == "--help"sv) {
      print_help(*argv);
      return 1;
    }
    else if(*line == '-') {
      if(apply_flags(line + 1)) {
        print_help(*argv);
        return -1;
      }
    }
    else {
      auto line_end = line + strlen(line);

      auto pos = std::find(line, line_end, '=');
      if(pos == line_end) {
        config_file = line;
      }
      else {
        TUPLE_EL(var, 1, parse_option(line, line_end));
        if(!var) {
          print_help(*argv);
          return -1;
        }

        cmd_vars.emplace(std::move(*var));
      }
    }
  }

  std::ifstream in { config_file };

  if(!in.is_open()) {
    std::cout << "Error: Couldn't open "sv << config_file << std::endl;

    return -1;
  }

  auto vars = parse_config(std::string {
    // Quick and dirty
    std::istreambuf_iterator<char>(in),
    std::istreambuf_iterator<char>() });

  for(auto &[name, value] : cmd_vars) {
    vars.insert_or_assign(std::move(name), std::move(value));
  }

  apply_config(std::move(vars));

  return 0;
}
} // namespace config<|MERGE_RESOLUTION|>--- conflicted
+++ resolved
@@ -1,11 +1,7 @@
 #include <algorithm>
 #include <fstream>
 #include <functional>
-<<<<<<< HEAD
-=======
 #include <iostream>
-#include <unordered_map>
->>>>>>> fe5375f1
 
 #include <boost/asio.hpp>
 
