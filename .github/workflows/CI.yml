--- conflicted
+++ resolved
@@ -370,8 +370,6 @@
 
       - name: Bootstrap MacPorts
         run: |
-<<<<<<< HEAD
-=======
           # copy Portfile from artifacts to ports
           mkdir -p ./ports/multimedia/Sunshine
           cp -f ./artifacts/Portfile ./ports/multimedia/Sunshine/Portfile
@@ -379,7 +377,6 @@
           # display the Portfile
           cat ./ports/multimedia/Sunshine/Portfile
 
->>>>>>> 4a0d632c
           . ports/.github/workflows/bootstrap.sh
 
       - name: Setup Macports
@@ -389,13 +386,10 @@
           echo "${PWD}/mpbb" >> $GITHUB_PATH
           echo "/opt/local/bin" >> $GITHUB_PATH
           echo "/opt/local/sbin" >> $GITHUB_PATH
-<<<<<<< HEAD
           
           # copy Portfile from artifacts to ports
           mkdir -p ./ports/multimedia/Sunshine
           cp -f ./artifacts/Portfile ./ports/multimedia/Sunshine/Portfile
-=======
->>>>>>> 4a0d632c
 
       - name: Determine list of subports
         id: subportlist
